import argparse
import torch
from torch.utils.data import DataLoader, Subset
import torch.optim as optim
import numpy as np
from tqdm import tqdm
from sklearn.metrics import accuracy_score
from dataset import EEGImageNetDataset
from de_feat_cal import de_feat_cal
from model.simple_model import SimpleModel
from model.eegnet import EEGNet
from model.mlp import MLP
from model.rgnn import RGNN, get_edge_weight
from utilities import *


def model_init(args, if_simple, num_classes, device):
    if if_simple:
        _model = SimpleModel(args)
    elif args.model.lower() == 'eegnet':
        _model = EEGNet(args, num_classes)
    elif args.model.lower() == 'mlp':
        _model = MLP(args, num_classes)
    elif args.model.lower() == 'rgnn':
        edge_index, edge_weight = get_edge_weight()
        _model = RGNN(device, 62, edge_weight, edge_index, 5, 200, num_classes, 2)
    else:
        raise ValueError(f"Couldn't find the model {args.model}")
    return _model


def model_main(args, model, train_loader, test_loader, criterion, optimizer, num_epochs, device, labels):
    model = model.to(device)
    unique_labels = torch.from_numpy(labels).unique()
    label_mapping = {original_label.item(): new_label for new_label, original_label in enumerate(unique_labels)}
    inverse_label_mapping = {v: k for k, v in label_mapping.items()}
    running_loss = 0.0
    max_acc = 0.0
    max_acc_epoch = -1
    report_batch = len(train_loader) / 2
    for epoch in tqdm(range(num_epochs)):
        model.train()
        for batch_idx, (inputs, labels) in enumerate(train_loader):
            labels = torch.tensor([label_mapping[label.item()] for label in labels])
            inputs, labels = inputs.to(device), labels.to(device)
            outputs = model(inputs)
            loss = criterion(outputs, labels)
            optimizer.zero_grad()
            loss.backward()
            optimizer.step()
            running_loss += loss.item()
            if batch_idx % report_batch == report_batch - 1:
                print(f"[epoch {epoch}, batch {batch_idx}] loss: {running_loss / report_batch}")
                running_loss = 0.0
        model.eval()
        with torch.no_grad():
            correct = 0
            total = 0
            test_loss = 0
            for (inputs, labels) in test_loader:
                labels = torch.tensor([label_mapping[label.item()] for label in labels])
                inputs, labels = inputs.to(device), labels.to(device)
                outputs = model(inputs)
                test_loss += criterion(outputs, labels)
                _, predicted = torch.max(outputs.data, dim=1)
                total += len(labels)
                correct += accuracy_score(labels.cpu(), predicted.cpu(), normalize=False)
        acc = correct / total
        print(f"Accuracy on test set: {acc}; Loss on test set: {test_loss / len(test_loader)}")
        if acc > max_acc:
            max_acc = acc
            max_acc_epoch = epoch
            torch.save(model.state_dict(), os.path.join(args.output_dir, f'eegnet_s{args.subject}_1x_22.pth'))
    return max_acc, max_acc_epoch


if __name__ == '__main__':
    parser = argparse.ArgumentParser()
    parser.add_argument("-d", "--dataset_dir", required=True, help="directory name of EEG-ImageNet dataset path")
    parser.add_argument("-g", "--granularity", required=True, help="choose from coarse, fine0-fine4 and all")
    parser.add_argument("-m", "--model", required=True, help="model")
    parser.add_argument("-b", "--batch_size", default=40, type=int, help="batch size")
    parser.add_argument("-p", "--pretrained_model", help="pretrained model")
    parser.add_argument("-s", "--subject", default=0, type=int, help="subject from 0 to 15")
    parser.add_argument("-o", "--output_dir", required=True, help="directory to save results")
    args = parser.parse_args()
    print(args)

    dataset = EEGImageNetDataset(args)
    eeg_data = np.stack([i[0].numpy() for i in dataset], axis=0)
    # extract frequency domain features
    de_feat = de_feat_cal(eeg_data, args)
    dataset.add_frequency_feat(de_feat)
    labels = np.array([i[1] for i in dataset])
    train_index = np.array([i for i in range(len(dataset)) if i % 50 < 30])
    test_index = np.array([i for i in range(len(dataset)) if i % 50 > 29])
    train_subset = Subset(dataset, train_index)
    test_subset = Subset(dataset, test_index)

    simple_model_list = ['svm', 'rf', 'knn', 'dt', 'ridge']
    if_simple = args.model.lower() in simple_model_list
    device = torch.device("cuda:1" if torch.cuda.is_available() else "cpu")
    model = model_init(args, if_simple, len(dataset) // 50, device)
    if args.pretrained_model:
        model.load_state_dict(torch.load(os.path.join(args.output_dir, str(args.pretrained_model))))
    if if_simple:
        train_labels = labels[train_index]
        test_labels = labels[test_index]
        train_feat = de_feat[train_index]
        test_feat = de_feat[test_index]
        model.fit(train_feat, train_labels)
        y_pred = model.predict(test_feat)
        acc = accuracy_score(test_labels, y_pred)
        with open(os.path.join(args.output_dir, "simple.txt"), "a") as f:
            f.write(f"{acc}")
            f.write("\n")
    else:
        if args.model.lower() == 'eegnet':
            train_dataloader = DataLoader(train_subset, batch_size=args.batch_size, shuffle=True)
            test_dataloader = DataLoader(test_subset, batch_size=args.batch_size, shuffle=False)
            criterion = torch.nn.CrossEntropyLoss()
            optimizer = optim.SGD(model.parameters(), lr=1e-2, weight_decay=1e-3, momentum=0.9)
            acc, epoch = model_main(args, model, train_dataloader, test_dataloader, criterion, optimizer, 1000, device,
                                    labels)
        elif args.model.lower() == 'mlp':
            dataset.use_frequency_feat = True
            train_dataloader = DataLoader(train_subset, batch_size=args.batch_size, shuffle=True)
            test_dataloader = DataLoader(test_subset, batch_size=args.batch_size, shuffle=False)
            criterion = torch.nn.CrossEntropyLoss()
            optimizer = optim.SGD(model.parameters(), lr=1e-4, weight_decay=1e-4, momentum=0.9)
            acc, epoch = model_main(args, model, train_dataloader, test_dataloader, criterion, optimizer, 1000, device,
                                    labels)
<<<<<<< HEAD
        elif args.model.lower() == 'rgnn':
            dataset.use_frequency_feat = True
            train_dataloader = DataLoader(train_subset, batch_size=args.batch_size, shuffle=True)
            test_dataloader = DataLoader(test_subset, batch_size=args.batch_size, shuffle=False)
            criterion = torch.nn.CrossEntropyLoss()
            optimizer = optim.Adam(model.parameters(), lr=1e-3)
            acc, epoch = model_main(args, model, train_dataloader, test_dataloader, criterion, optimizer, 1000, device,
                                    labels)
        with open(os.path.join(args.output_dir, "tmp.txt"), "a") as f:
=======
        with open(os.path.join(args.output_dir, "eegnet.txt"), "a") as f:
>>>>>>> 804b0deb
            f.write(f"{epoch}: {acc}")
            f.write("\n")<|MERGE_RESOLUTION|>--- conflicted
+++ resolved
@@ -130,7 +130,6 @@
             optimizer = optim.SGD(model.parameters(), lr=1e-4, weight_decay=1e-4, momentum=0.9)
             acc, epoch = model_main(args, model, train_dataloader, test_dataloader, criterion, optimizer, 1000, device,
                                     labels)
-<<<<<<< HEAD
         elif args.model.lower() == 'rgnn':
             dataset.use_frequency_feat = True
             train_dataloader = DataLoader(train_subset, batch_size=args.batch_size, shuffle=True)
@@ -139,9 +138,6 @@
             optimizer = optim.Adam(model.parameters(), lr=1e-3)
             acc, epoch = model_main(args, model, train_dataloader, test_dataloader, criterion, optimizer, 1000, device,
                                     labels)
-        with open(os.path.join(args.output_dir, "tmp.txt"), "a") as f:
-=======
         with open(os.path.join(args.output_dir, "eegnet.txt"), "a") as f:
->>>>>>> 804b0deb
             f.write(f"{epoch}: {acc}")
             f.write("\n")